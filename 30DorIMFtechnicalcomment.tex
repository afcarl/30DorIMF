%\documentclass[apjl]{emulateapj}

%\usepackage{amsmath}
%\usepackage{amssymb}
%\usepackage{color}
%\usepackage{natbib}

% Use only LaTeX2e, calling the article.cls class and 12-point type.

\documentclass[12pt]{article}

% Users of the {thebibliography} environment or BibTeX should use the
% scicite.sty package, downloadable from *Science* at
% http://www.sciencemag.org/authors/preparing-manuscripts-using-latex
% This package should properly format in-text
% reference calls and reference-list numbers.

\usepackage{scicite}

\usepackage{times}

\usepackage{graphicx}
\usepackage{hyperref}


% The preamble here sets up a lot of new/revised commands and
% environments.  It's annoying, but please do *not* try to strip these
% out into a separate .sty file (which could lead to the loss of some
% information when we convert the file to other formats).  Instead, keep
% them in the preamble of your main LaTeX source file.


% The following parameters seem to provide a reasonable page setup.

\topmargin 0.0cm
\oddsidemargin 0.2cm
\textwidth 16cm
\textheight 21cm
\footskip 1.0cm


%The next command sets up an environment for the abstract to your paper.

\newenvironment{sciabstract}{%
\begin{quote} \bf}
{\end{quote}}


\newcommand{\MSun}{M_\odot}
\newcommand{\RSun}{R_\odot}
\newcommand{\Rstar}{R_*}
\newcommand{\Mstar}{m_*}
\newcommand{\MBH}{M_\mathrm{BH}}

\def\aj{Astronomical Journal}                 % Astronomical Journal
\def\apj{Astrophysical Journal}                % Astrophysical Journal
\def\apjl{Astrophysical Journal}             % Astrophysical Journal, Letters
\def\pasj{PASJ}
\def\apjs{ApJS}              % Astrophysical Journal, Supplement
\def\mnras{MNRAS}            % Monthly Notices of the RAS
\def\prd{Phys.~Rev.~D}       % Physical Review D
\def\prl{Phys.~Rev.~Lett}    % Physical Review Letters
\def\cqg{Class.~Quant.~Grav.~}%Classical and Quantum Gravity
\def\araa{ARA\&A}             % Annual Review of Astron and Astrophys
\def\nat{Nature}              % Nature
\def\aap{A\&A}                % Astronomy and Astrophysics
\def\na{New Astronomy}

%\newcommand{\will}[1]{\textcolor{cyan}{#1}}
%\newcommand{\ilya}[1]{\textcolor{red}{#1}}

\newcommand{\onesigrange}[3]{\ensuremath{#1^{+#2}_{-#3}}}
\newcommand{\alpharangeone}{\onesigrange{2.05}{0.14}{0.13}}
\newcommand{\alpharangetwo}{\onesigrange{2.05}{0.14}{0.13}}
\newcommand{\alpharangethree}{\onesigrange{2.11}{0.19}{0.17}}
\newcommand{\alpharangefour}{\onesigrange{2.15}{0.13}{0.13}}

\title{Comment on ``An excess of massive stars in the local 30 Doradus starburst''}

\author{Will M. Farr,$^{1\ast}$ Ilya Mandel$^{1\ast}$\\
\normalsize{$^1$Institute of Gravitational Wave Astronomy and School of Physics and Astronomy,}\\
\normalsize{University of Birmingham, Birmingham, B15 2TT, United Kingdom}\\
\normalsize{$^\ast$E-mail: wmfarr@star.sr.bham.ac.uk, imandel@star.sr.bham.ac.uk}
}

\date{}

\begin{document}

% Double-space the manuscript.

\baselineskip24pt

% Make the title.

\maketitle



\begin{sciabstract}
%
%Schneider et al.~(Reports, 5 January 2018, p.~69) found more stars above 30 solar masses than predicted by a standard Salpeter initial mass function (IMF) in the 30 Doradus star-forming region.  They find an IMF power-law exponent of $1.90^{+0.37}_{-0.26}$ in contrast to the Salpeter exponent of $2.35$; however, the significant statistical uncertainty in their result is based on a flawed analysis of the data. Correcting this error we infer an exponent of $\alpharangeone$.  Although the mean of our posterior on the exponent suggests a steeper IMF, it is in fact more statistically significantly different (about 2-$\sigma$) from the Salpeter value.  We discuss the impact of assumptions regarding data set completeness and the star formation history model; alternative assumptions can shift the inferred exponent to $\alpharangethree$ and $\alpharangefour$, respectively.  We also consider an additional break in the IMF power law, but do not find convincing evidence for such a break.
%
Schneider et al.~(Reports, 5 January 2018, p.~69) used an ad hoc statistical method in their calculation of the stellar initial mass function. Adopting an improved approach, we reanalyse their data and determine a power law exponent of $\alpharangeone$. Alternative assumptions regarding data set completeness and the star formation history model can shift the inferred exponent to $\alpharangethree$ and $\alpharangefour$, respectively.
%Although our mean value is higher than Schneider et al's, it is more significantly different from the standard Salpeter value of 2.35.
\end{sciabstract}


%The universality of the initial mass function of stars is a hot topic in modern astrophysics, with impact on galactic evolution, supernovae, and gravitational-wave sources \cite{Kroupa:2002,Bastian:2010,deMinkBelczynski:2015}.
Schneider et al.\cite{Schneider:2018} use spectroscopic observations of young massive stars in
the 30 Doradus region of the Large Magellanic Cloud to infer a
shallower-than-expected stellar initial mass function (IMF).  They estimate the ages and masses of individual
stars with the BONNSAI Bayesian code \cite{Schneider:2017}, then obtain
an overall mass distribution by effectively adding together the posterior
probability density functions of individual stars.  There is no statistical
meaning to a distribution obtained in this way, which does not represent the
posterior probability density function on the mass distribution.

%Their conclusion is due to a faulty statistical methodology and several questionable assumptions which we discuss below.

%\citet{Schneider:2018} estimate the ages and masses of individual stars with the BONNSAI Bayesian code \citep{Schneider:2017}.  They then obtain an overall mass distribution by effectively adding together the posterior probability density functions of individual stars.  There is no statistical meaning to a distribution obtained in this way, and it does not represent the posterior probability density function on the underlying mass distribution.  %In fact, when the underlying distribution is a steeply decaying power law, as considered here, the approach of \citet{Schneider:2018} will yield a distribution biased toward the high-mass end.  The measurement uncertainty will ``smear out'' the masses of both low-mass and high-mass stars, but because there are far more low-mass stars than high-mass ones, this appears to yield more mass at the high end of the distribution, leading to a false conclusion of a shallower distribution.

Hierarchical Bayesian inference provides the statistically justified solution to
this problem \cite{Hogg:2010}.  Mandel\cite{Mandel:2010stat} specifically considered
inference on a mass distribution given a sample of uncertain measurements, and
we use a similar methodology here.  We interpret the Schneider et al.\cite{Schneider:2018}
inference on individual masses and ages as independent Gaussian likelihoods for
the logarithm of the mass and the age, with parameters fixed by matching the mean
parameter to the peak and the standard deviation parameter to the 68\% width of
the individual stellar distributions in the Schneider et al.\cite{Schneider:2018} data.
%We have performed fits similar to those described here using a heavier-tailed, Student T likelihood with few degrees of freedom and find equivalent results, suggesting that heavy tails in the likelihood are not particularly influential in this analysis.

For our fiducial analysis we model the star formation history as a truncated Gaussian distribution, and
generally find similar star formation history to Schneider et al.\cite{Schneider:2018}, with
the star formation rate in 30 Dor peaking about 4 Myr ago.  We impose broad priors
on the power--law exponent and the mean and standard deviation of the star
formation Gaussian.    We use the Hamiltonian Monte Carlo sampler Stan
\cite{STAN} to efficiently address the high-dimensional hierarchical problem
with free parameters for each star's actual mass and birth age in addition to
the IMF exponent and the mean and standard deviation of the star formation
history.

Figure \ref{fig:IMF} shows the inferred power-law exponent of the IMF.   We use the Schneider et al.\cite{Schneider:2018} fit to stellar lifetimes and assume
that their data set is complete above 15 solar masses (i.e.\ selecting only
those stars whose observed mass is above $15 \, M_\odot$
\cite{Loredo:2004,BBH:O1}).  We find
an exponent of $\alpha=\alpharangeone$ where the quoted value corresponds to the median
of the posterior distribution and the range to the 16th and 84th percentiles
(i.e.\ the symmetric 68\% credible interval).  %Correcting the erroneous
%statistical procedure used by Schneider et al.\cite{Schneider:2018}
Hierarchical Bayesian modelling steepens the preferred IMF
slope; our median $\alpha$ value lies about $1\, \sigma$ above the preferred value from
Schneider et al.\cite{Schneider:2018}.  More significantly, it narrows the uncertainty interval by more than a factor of 2.

The analysis above used the same assumptions as Schneider et al.\cite{Schneider:2018}.  Below, we consider the impact of three additional  assumptions: the stellar lifetime fit; the choice of the completeness limit; and the model for the star formation history.

%The fit to stellar lifetimes used by \citet{Schneider:2018} continues to decrease at high masses, in contrast to the expectation that stellar lifetimes should asymptote to a fixed minimum duration for high-mass stars set by the ratio of the energy to be released through nuclear fusion to the Eddington luminosity.
We perform an independent fit to the main sequence lifetimes
$\tau_{MS}$ of non-rotating massive stars of mass $M$ as modelled by Brott et al.\cite{Brott:2011} and K\"{o}hler et al.\cite{Kohler:2015}:
%
\begin{equation}
\ln \frac{\tau_{MS} (M)}{\textrm{Myr}} = 9.1973 - 3.8955 \ln\frac{M}{M_\odot} %\nonumber\\ &&
+ 0.6107 \left(\ln\frac{M}{M_\odot} \right)^2 - 0.0332 \left(\ln\frac{M}{M_\odot}\right)^3.
\end{equation}
%Our fit predicts longer lifetimes for stars more massive than $\sim 100 M_\odot$ than the \citet{Schneider:2018} fit.  Using our fit rather than the \citet{Schneider:2018} fit therefore leads to a steeper power-law exponent, $\alpharangetwo$, as there are fewer massive stars that should have already collapsed into invisible remnants in our model.
Following Schneider et al.\cite{Schneider:2018}, we increase the ``observable''
lifetime of a star by 10\% beyond its main sequence lifetime to account for
helium burning.  We find that this alternative fit does not impact the inferred IMF, yielding the same power-law exponent $\alpha=\alpharangetwo$.

The inferred power-law exponent is somewhat sensitive to
the choice of the cutoff mass for survey completeness.  The data of Schneider et al.\cite{Schneider:2018} show a relative scarcity of stars between 15 and 20 solar masses; changing the mass cutoff from $15 M_\odot$ to $20 M_\odot$ further steepens the inferred exponent to $\alpha=\alpharangethree$.    However, these fluctuations are within the expected statistical variation based on the sample size, as confirmed with posterior predictive
checking.  In particular, we there is no statistical evidence against the claim of Schneider et al.\cite{Schneider:2018} that
the survey is complete for $M \geq 15 \, \MSun$.

Finally, we consider an alternative star formation history model: a double exponential, with three free parameters: the time of the peak of the star formation rate and the (possibly different) decay constants before and after the peak.  This model allows for a sharper peak and longer tails than a Gaussian.  This star formation rate history model is consistent with the data, as tested with posterior predictive checking (see below).  However, it yields a power-law exponent $\alpha=\alpharangefour$, almost  $1\, \sigma$ steeper than for our fiducial analysis.  This indicates that the inferred IMF is sensitive to the systematics of the assumed model.

\begin{figure}
\includegraphics[width=\columnwidth]{alpha.pdf}
    		\caption{{\bf The posterior on the power-law exponent $\alpha$ is inferred from the observations $d$.}  See text for details on the four models (top to bottom in the legend): Schneider et al.\cite{Schneider:2018} stellar lifetimes, survey completeness for $M \geq 15 \, \MSun$, and Gaussian star formation history model (blue); as before, but with our lifetime fit (green); as before, but with completeness for $M \geq 20 \, \MSun$ (orange); as blue, but with a double-exponential star formation history model (pink).  The Salpeter power-law exponent is $-\alpha=-2.35$ \cite{Salpeter:1955}, indicated by a black line.  The 68.3\% range of power-law exponents derived by Schneider et al.\cite{Schneider:2018} is shaded in grey. }\label{fig:IMF}
\end{figure}

We also considered the possibility that the IMF power law has an additional break at higher masses, allowing for three free parameters: the mass at which the break happens and the exponent below and above the break.  However, we find that the data do not constrain the parameters of this more general model, and there is no statistical preference for a broken power-law model.

We confirm the stability of our conclusions with posterior predictive checking.
Figure \ref{fig:PPC} shows the distribution of observed masses and ages (i.e.,
the peak of the likelihood) from the Schneider et al.\cite{Schneider:2018} data overlain on the
range of mass and age distributions that would be observed from a large number
of data sets drawn according to our fitted IMF model.  The data are  consistent with our IMF model.  We have also confirmed that all of our models yield predictions for the numbers of stars heavier than $30 M_\odot$ and $60 M_\odot$ that are consistent with observations.

\begin{figure}
%\vspace{-1in}
    		    A.\\		\includegraphics[width=0.5\columnwidth]{dNdm-ppc-band.pdf}\\
               B.\\  \includegraphics[width=0.5\columnwidth]{dNdt-ppc-band.pdf}
%\vspace{-1in}
    		\caption{{\bf Posterior predictive checking demonstrates that the observed data are consistent with being drawn from our model.} The observed distribution of (maximum likelihood) masses $M$ (A, black) and ages $t$ (B, black) and the range (median, 68\%, and 95\% credible intervals in blue) of distributions of mass and age from synthetic data drawn from our fitted model (i.e.\ the posterior predictive distribution).    %We see no evidence that our model is unable to account for the features in the observed data, including the apparent shallowing of the exponent of the mass distribution for $M \gtrsim 60 \, \MSun$.
		}\label{fig:PPC}
\end{figure}


We find that we can substantially reduce the statistical uncertainty in the IMF by applying an improved statistical analysis to the observations of young massive stars in 30 Doradus.  However, the systematics from modelling uncertainties, such as the assumed star formation history model, can potentially shift the inferred power-law exponent by more than the statistical uncertainty.   Furthermore, we adopted the mass and age posteriors for individual stars directly from Schneider et al.\cite{Schneider:2018}.  Imperfect stellar models or the inclusion of other complicating factors described by Schneider et al.\cite{Schneider:2018} (rotation, mass transfer, mergers, etc.) introduce further systematic uncertainty that could again shift the inferred IMF exponent.
%Although we do not discuss the possible systematic uncertainty on these due to imperfect stellar models or the inclusion of other complicating factors described by Schneider et al.\cite{Schneider:2018} (rotation, mass transfer, mergers, etc.), any systematics could again shift the inferred IMF exponent.
The combination of these factors makes it very challenging to infer the precise shape of the IMF even when a data set as good as that obtained by Schneider et al.\cite{Schneider:2018} is available.


<<<<<<< HEAD
{\bf Acknowledgments:} We are grateful to Schneider et al.\cite{Schneider:2018} for making the data on which their conclusions are based available for further study and analysis, and to Fabian Schneider personally for very useful discussions.  This analysis made use of \texttt{PySTAN}, %\cite{PySTAN}, 
\texttt{astropy} \cite{astropy}, \texttt{numpy} \cite{numpy}, \texttt{scipy} \cite{scipy}, \texttt{matplotlib} \cite{matplotlib}, and \texttt{seaborn} \cite{seaborn} Python libraries.
=======
{\bf Acknowledgments:} We are grateful to Schneider et al.\cite{Schneider:2018} for making the data on which their conclusions are based available for further study and analysis, and to Fabian Schneider personally for very useful discussions.  This analysis made use of \texttt{PyStan}, \texttt{astropy} \cite{astropy}, \texttt{numpy} \cite{numpy}, \texttt{scipy} \cite{scipy}, \texttt{matplotlib} \cite{matplotlib}, and \texttt{seaborn} \cite{seaborn} Python libraries.
>>>>>>> cdf7698e

{\bf Funding:} WMF and IM are partially supported by STFC.

{\bf Author contributions:} WMF and IM are jointly responsible for all aspects of this work.

{\bf Competing interests:} None.

{\bf Data and materials availability:} The code and \LaTeX source used to prepare this document are publicly available under an open-source MIT license at \url{https://github.com/farr/30DorIMF}.

%\section*{Acknowledgments}
%We are grateful to Schneider et al.\cite{Schneider:2018} for making the data on which their conclusions are based available for further study and analysis, and to Fabian Schneider personally for very useful discussions.  This analysis made use of \texttt{PySTAN} \cite{PySTAN}, \texttt{astropy} \cite{astropy}, \texttt{numpy} \cite{numpy}, \texttt{scipy} \cite{scipy}, \texttt{matplotlib} \cite{matplotlib}, and \texttt{seaborn} \cite{seaborn} Python libraries.  The code and \LaTeX source used to prepare this document are publicly available under an open-source MIT license at \url{https://github.com/farr/30DorIMF}.  WMF and IM are partially supported by STFC.

\bibliographystyle{Science}
\bibliography{Mandel}
\end{document}<|MERGE_RESOLUTION|>--- conflicted
+++ resolved
@@ -202,12 +202,8 @@
 The combination of these factors makes it very challenging to infer the precise shape of the IMF even when a data set as good as that obtained by Schneider et al.\cite{Schneider:2018} is available.
 
 
-<<<<<<< HEAD
-{\bf Acknowledgments:} We are grateful to Schneider et al.\cite{Schneider:2018} for making the data on which their conclusions are based available for further study and analysis, and to Fabian Schneider personally for very useful discussions.  This analysis made use of \texttt{PySTAN}, %\cite{PySTAN}, 
-\texttt{astropy} \cite{astropy}, \texttt{numpy} \cite{numpy}, \texttt{scipy} \cite{scipy}, \texttt{matplotlib} \cite{matplotlib}, and \texttt{seaborn} \cite{seaborn} Python libraries.
-=======
+
 {\bf Acknowledgments:} We are grateful to Schneider et al.\cite{Schneider:2018} for making the data on which their conclusions are based available for further study and analysis, and to Fabian Schneider personally for very useful discussions.  This analysis made use of \texttt{PyStan}, \texttt{astropy} \cite{astropy}, \texttt{numpy} \cite{numpy}, \texttt{scipy} \cite{scipy}, \texttt{matplotlib} \cite{matplotlib}, and \texttt{seaborn} \cite{seaborn} Python libraries.
->>>>>>> cdf7698e
 
 {\bf Funding:} WMF and IM are partially supported by STFC.
 
